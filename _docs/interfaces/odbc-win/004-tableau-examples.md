---
title: "Tableau Examples"
parent: "Using the MapR ODBC Driver on Windows"
---
You can generate reports in Tableau using ODBC connections to Drill data
sources. Each example in this section takes you through the steps to create a
DSN to a Drill data source and then access the data in Tableau 8.1.

This section includes the following examples:
  * Connecting to a Hive table
  * Using a view to connect to Hbase table data
  * Using custom SQL to connect to data in a Parquet file
The steps and results of these examples assume pre-configured schemas and
source data. You configure schemas as storage plugin instances on the Storage
tab of the [Drill Web UI](/docs/getting-to-know-the-drill-sandbox#storage-plugins-overview).

## Example: Connect to a Hive Table in Tableau

To access Hive tables in Tableau 8.1, connect to the Hive schema using a DSN
and then visualize the data in Tableau.  
**Note:** This example assumes that there is a schema named hive.default which contains a table named student_hive. 

## Step 1: Create a DSN to a Hive Table

In this step, we will create a DSN that accesses a Hive table.

  1. To launch the ODBC Administrator, click **Start > All Programs > MapR Drill ODBC Driver 1.0 (32|64-bit) > (32|64-bit) ODBC Administrator.**
     The _ODBC Data Source Administrator _window appears.
  2. On the **System DSN** tab, click **Add**.
  3. Select **MapR Drill ODBC Driver** and click **Finish**.  
     The _MapR Drill ODBC Driver DSN Setup_ window appears.
  4. Enter a name for the data source.
  5. Specify the connection type based on your requirements. The connection type provides the DSN access to Drill Data Sources.  
In this example, we are connecting to a Zookeeper Quorum.
  6. In the **Schema** field, select the Hive schema.
     In this example, the Hive schema is named hive.default.
     ![]({{ site.baseurl }}/docs/img/Hive_DSN.png)
  7. Click **OK** to create the DSN and return to the ODBC Data Source Administrator window.
  8. Click **OK** to close the ODBC Data Source Administrator.

## Step 2: Connect to Hive Tables in Tableau

Now, we can connect to Hive tables.

  1. In Tableau, click **Data > Connect to Data**.
  2. In the _On a server_ section, click **Other Databases (ODBC**).  
     The _Generic ODBC Connection_ dialog appears.
  3. In the _Connect Using_ section, select the DSN that connects to the Hive table.   
-or-  
To create a connection without an existing DSN, select the Driver option,
select the MapR Drill ODBC driver from the list and click **Connect.** Then,
configure the connection to the Hive table and click **OK**.** **
  4. In the **Schema** field, select the Hive schema.  
     In this example, the Hive schema is named hive.default.
  5. In the _Table_ section, verify that **Single Table** is selected and then click the Search icon.  
     A list of tables appears.
  6. Select the table from the list and click **Select**.   
     In this example, the table name is student_hive.
  7. Click **OK** to complete the connection.  
     ![]({{ site.baseurl }}/docs/img/ODBC_HiveConnection.png)
  8. In the _Data Connection_ dialog, click **Connect Live**.

## Step 3. Visualize the Data in Tableau

Once you connect to the data, the columns appear in the Data window. To
visualize the data, drag fields from the Data window to the workspace view.

For example, you can visualize the data in this way:

![]({{ site.baseurl }}/docs/img/student_hive.png)

# Example: Connect to Self-Describing Data in Tableau

You can connect to self-describing data in Tableau in the following ways:

  1. Use Drill Explorer to explore the self-describing data sources, create a Drill view, and then use ODBC to access the view in Tableau as if it were a table. 
  2. Use Tableau’s Custom SQL to query the self-describing data directly. 

## Option 1. Using a View to Connect to Self-Describing Data

The following example describes how to create a view of an HBase table and
connect to that view in Tableau 8.1. You can also use these steps to access
data for other sources such as Hive, Parquet, JSON, TSV, and CSV.

**Note:** This example assumes that there is a schema named hbase that contains a table named s_voters. It also assumes that there is a schema named dfs.default that points to a writable location.

### Step 1. Create a View and a DSN

In this step, we will use the ODBC Administrator to access the Drill Explorer
where we can create a view of an HBase table. Then, we will use the ODBC
Administrator to create a DSN that connects to the view.

  1. To launch the ODBC Administrator, click **Start > All Programs > MapR Drill ODBC Driver 1.0 (32|64-bit) > (32|64-bit) ODBC Administrator**.  
     The _ODBC Data Source Administrator_ window appears.
  2. On the System DSN tab, click **Add**.
  3. Select **MapR Drill ODBC Driver** and click **Finish**.
     The _MapR Drill ODBC Driver DSN Setup_ window appears.
  4. Specify the Connection Type based on your requirements.
     The connection type provides the DSN access to a Drillbit. For more
information, see [Connection Type](http://doc.mapr.com/display/MapR/Step+2.+Co
nfigure+ODBC+Connections+to+Drill+Data+Sources#ConnectionType).
  5. Click **Drill Explorer** to start exploring the data.
     The Drill Explorer dialog appears. You can use the Browse tab to visually
explore the metadata and data available from Drill data sources. Advanced
users can use SQL tab to type in SQL manually to explore the data and save the
SQL query as a view.
  6. Select the schema that you want to create a view for.
      ![]({{ site.baseurl }}/docs/img/Hbase_Browse.png)        
     Drill Explorer displays the metadata and column families for the selected
HBase table.
  7. To create a view of the HBase table, click the **SQL** tab.  
     By default, the View Definition SQL field contains: `SELECT * FROM
<schema>.<table>`
  8. To create the view, enter SQL in the _View Definition SQL_ section and then click **Preview** to verify that the results are as expected.   
      ![]({{ site.baseurl }}/docs/img/ODBC_HbasePreview2.png)
     In this example, the following SQL was entered:
       
        SELECT cast(row_key as integer) voter_id, convert_from(voter.onecf.name,
        'UTF8') name, cast(voter.twocf.age as integer) age,
        cast(voter.twocf.registration as varchar(20)) registration,
        cast(voter.threecf.contributions as decimal(6,2)) contributions,
        cast(voter.threecf.voterzone as integer)
        voterzone,cast(voter.fourcf.create_date as timestamp) create_time FROM
        hbase.voter

     HBase does not contain type information, so you need to cast the data in Drill
<<<<<<< HEAD
Explorer. For information about SQL query support, see the [SQL
Reference] (/docs/sql-reference).
=======
Explorer. For information about SQL query support, see the SQL
Reference in the [Apache Drill Wiki documentation](/docs/sql-reference).
>>>>>>> feaa579e
  9. To save the view, click **Create As**.
  10. Specify the schema where you want to save the view, enter a name for the view, and click **Save**.  

       ![]({{ site.baseurl }}/docs/img/HbaseViewCreation0.png)

  11. Close the Drill Explorer to return to the _MapR Drill ODBC Driver DSN Setup _window.  
      Now that we have created the view, we can create a DSN that can access the
view.
  12. Enter a data source name and select the schema where you saved the view.  
      In this example, we saved the view to dfs.default.        
       ![]({{ site.baseurl }}/docs/img/HbaseViewDSN.png)
  13. Click **OK** to create the DSN and return to the _ODBC Data Source Administrator_ window.
  14. Click **OK** to close the ODBC Data Source Administrator.

### Step 2. Connect to the View from Tableau

Now, we can connect to the view in Tableau.

  1. In Tableau, click **Data > Connect to Data**.
  2. In the _On a server_ section, click **Other Databases (ODBC).  
**The _Generic ODBC Connection_ dialog appears.
  3. In the _Connect Using_ section, select the DSN that connects to the schema that contains the view that you created.   
     -or-  
     To create a connection without an existing DSN, select the **Driver** option, select the **MapR Drill ODBC Driver** from the list and click **Connect**. Then, configure the connection using the steps in step 1 and click **OK**.In this example, we created SQLView-DrillDataSource to access the view.
  4. In the **Schema **field, select the schema that contains the views that you created in Drill Explorer.  
     In this example, we saved the view to the dfs_default schema.
  5. In the _Table _section, verify that **Single Table** is selected and then click the Search icon.  
     A list of views appears.
  6. Select the view from the list and click **Select**.   
     In this example, we need to select hbase_s_voter.  
      ![]({{ site.baseurl }}/docs/img/SelectHbaseView.png)
  7. Click **OK** to complete the connection.   
      ![]({{ site.baseurl }}/docs/img/ODBC_HbaseView.png)
  8. In the _Data Connection dialog_, click **Connect Live**.

### Step 3. Visualize the Data in Tableau

Once you connect to the data in Tableau, the columns appear in the Data
window. To visualize the data, drag fields from the Data window to the
workspace view.

For example, you can visualize the data in this way:

![]({{ site.baseurl }}/docs/img/VoterContributions_hbaseview.png)

## Option 2. Using Custom SQL to Access Self-Describing Data

The following example describes how to use custom SQL to connect to a Parquet
file and then visualize the data in Tableau 8.1. You can use the same steps to
access data from other sources such as Hive, HBase, JSON, TSV, and CSV.

**Note:** This example assumes that there is a schema named dfs.default which contains a parquet file named region.parquet. 

### Step 1. Create a DSN to the Parquet File and Preview the Data

In this step, we will create a DSN that accesses files on the DFS. We will
also use Drill Explorer to preview the SQL that we want to use to connect to
the data in Tableau.

  1. To launch the ODBC Administrator, click **Start > All Programs > MapR Drill ODBC Driver 1.0 (32|64-bit) > (32|64-bit) ODBC Administrator.  
     **The _ODBC Data Source Administrator _window appears.
  2. On the **System DSN** tab, click **Add**.
  3. Select **MapR Drill ODBC Driver** and click **Finish**.  
     The _MapR Drill ODBC Driver DSN Setup_ window appears.
  4. Enter a data source name.
  5. Specify the connection type based on your requirements. See Connection Type for more information.  
     The connection type provides the DSN access to a Drillbit.  
     In this example, we will connect to a Zookeeper Quorum.
  6. In the _Schema_ section, select the schema associated with the data source that contains the Parquet file that you want to access. Then, click **OK**.  
     In this example, the Parquet file is available in the dfs.default schema.  
      ![]({{ site.baseurl }}/docs/img/Parquet_DSN.png)  
     You can use this DSN to access multiple files from the same schema.  
     In this example, we plan to use the Custom SQL option to connect to data in Tableau. You can use Drill Explorer to preview the results of custom SQL before you enter the SQL in Tableau.
  7. If you want to preview the results of a query, click **Drill Explorer**.
    1. On the **Browse** tab, navigate to the file that you want. 
    2. Click the **SQL** tab.  
       The SQL tab will include a default query to the file you selected on the Browse tab. You can use the SQL tab to preview the results of various queries until you achieve the expected result.
    3. Enter the query that you want to preview and then click **Preview**.  
       ![]({{ site.baseurl }}/docs/img/Parquet_Preview.png)  
       You can copy this query to file so that you can use it in Tableau.
    4. Close the Drill Explorer window. 
  8. Click **OK** to create the DSN and return to the _ODBC Data Source Administrato_r window.
  9. Click **OK** to close the ODBC Data Source Administrator.

### Step 2. Connect to a Parquet File in Tableau using Custom SQL

Now, we can create a connection to the Parquet file using the custom SQL.

  1. In Tableau, click **Data > Connect to Data**.
  2. In the _On a server_ section, click **Other Databases (ODBC).  
     **The _Generic ODBC Connection_ dialog appears.
  3. In the _Connect Using_ section, select the DSN that connects to the data source.  
     In this example, Files-DrillDataSources was selected.
  4. In the _Schema_ section, select the schema associated with the data source.  
     In this example, dfs.default was selected.
  5. In the _Table _section, select **Custom SQL**.
  6. Enter the SQL query.  
     In this example, the following SQL query was entered: 
     
         SELECT CAST(R_NAME as varchar(20))Country,
         CAST(R_COMMENT as varchar(200))Comments, R_RegionKey 
         FROM `dfs`.`default`.`./opt/mapr/drill/drill-1.0.0.BETA1/sample-data/region.parquet`  

     Note: The path to the file depends on its location in your file system.` `

  7. Click **OK** to complete the connection.  
     ![]({{ site.baseurl }}/docs/img/ODBC_CustomSQL.png)
  8. In the _Data Connection dialog_, click **Connect Live**.

### Step 3. Visualize the Data in Tableau

Once you connect to the data, the fields appear in the Data window. To
visualize the data, drag fields from the Data window to the workspace view.

For example, you can visualize the data in this way:
![]({{ site.baseurl }}/docs/img/RegionParquet_table.png)
<|MERGE_RESOLUTION|>--- conflicted
+++ resolved
@@ -124,13 +124,8 @@
         hbase.voter
 
      HBase does not contain type information, so you need to cast the data in Drill
-<<<<<<< HEAD
-Explorer. For information about SQL query support, see the [SQL
-Reference] (/docs/sql-reference).
-=======
 Explorer. For information about SQL query support, see the SQL
 Reference in the [Apache Drill Wiki documentation](/docs/sql-reference).
->>>>>>> feaa579e
   9. To save the view, click **Create As**.
   10. Specify the schema where you want to save the view, enter a name for the view, and click **Save**.  
 
